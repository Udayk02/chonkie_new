[build-system]
requires = ["setuptools>=45", "wheel"]
build-backend = "setuptools.build_meta"

[project]
name = "chonkie"
version = "1.0.6"
description = "🦛 CHONK your texts with Chonkie ✨ - The no-nonsense chunking library"
readme = "README.md"
requires-python = ">=3.9"
license = { file = "LICENSE" }
keywords = [
    "chunking",
    "rag",
    "retrieval-augmented-generation",
    "nlp",
    "natural-language-processing",
    "text-processing",
    "text-analysis",
    "text-chunking",
    "artificial-intelligence",
    "machine-learning",
]
authors = [
    { name = "Bhavnick Minhas", email = "bhavnick@chonkie.ai" },
    { name = "Shreyash Nigam", email = "shreyash@chonkie.ai" },
]

classifiers = [
    "License :: OSI Approved :: MIT License",
    "Programming Language :: Python",
    "Programming Language :: Python :: 3",
    "Programming Language :: Python :: 3.9",
    "Programming Language :: Python :: 3.10",
    "Programming Language :: Python :: 3.11",
    "Programming Language :: Python :: 3.12",
    "Programming Language :: Python :: 3.13",
    "Intended Audience :: Developers",
    "Intended Audience :: Science/Research",
    "Intended Audience :: Information Technology",
    "Topic :: Scientific/Engineering :: Artificial Intelligence",
    "Topic :: Scientific/Engineering :: Information Analysis",
    "Topic :: Text Processing :: Linguistic",
]
dependencies = ["tokenizers>=0.16.0", "tqdm>=4.64.0"]

[project.urls]
Homepage = "https://github.com/chonkie-inc/chonkie"
Documentation = "https://docs.chonkie.ai"

[project.optional-dependencies]
hub = ["huggingface-hub>=0.24.0", "jsonschema>=4.23.0"]
viz = ["rich>=13.0.0"]
code = ["tree-sitter>=0.20.0", "tree-sitter-language-pack>=0.7.0", "magika>=0.6.0, <0.7.0"]
model2vec = ["model2vec>=0.3.0", "numpy>=2.0.0, <3.0"]
st = ["sentence-transformers>=3.0.0", "numpy>=2.0.0, <3.0", "accelerate>=1.6.0"]
openai = ["tiktoken>=0.5.0", "openai>=1.0.0", "numpy>=2.0.0, <3.0"]
cohere = ["cohere>=5.13.0", "numpy>=2.0.0, <3.0"]
<<<<<<< HEAD
ollama = ["ollama>=0.4.0", "numpy>=2.0.0, <3.0", "requests>=2.32.0"]
=======
jina = ["numpy>=2.0.0, <3.0"]
semantic = ["model2vec>=0.3.0", "numpy>=2.0.0, <3.0"]
neural = ["transformers>=4.0.0", "torch>=2.0.0, <3.0"]
genie = ["pydantic", "google-genai"]
>>>>>>> 1a9e4ec0
all = [
    "rich>=13.0.0",
    "tree-sitter>=0.20.0",
    "tree-sitter-language-pack>=0.7.0",
    "magika>=0.6.0, <0.7.0",
    "sentence-transformers>=3.0.0",
    "numpy>=2.0.0, <3.0",
    "openai>=1.0.0",
    "tiktoken>=0.5.0",
    "model2vec>=0.3.0",
    "cohere>=5.13.0",
    "accelerate>=1.6.0",
    "huggingface-hub>=0.24.0",
    "jsonschema>=4.23.0",
<<<<<<< HEAD
    "ollama>=0.4.0",
    "requests>=2.32.0"
=======
    "pydantic",
    "google-genai",
    "transformers>=4.0.0",
    "torch>=2.0.0, <3.0",
>>>>>>> 1a9e4ec0
]
dev = [
    "datasets>=1.14.0",
    "transformers>=4.0.0",
    "pytest>=6.2.0",
    "pytest-cov>=4.0.0",
    "pytest-xdist>=2.5.0",
    "coverage",
    "ruff>=0.0.265",
    "mypy>=1.11.0",
]

[tool.pytest.ini_options]
pythonpath = "src"

[tool.setuptools]
package-dir = { "" = "src" }
packages = [
    "chonkie",
    "chonkie.chunker",
    "chonkie.types",
    "chonkie.embeddings",
    "chonkie.utils",
    "chonkie.refinery",
    "chonkie.genie",
    "chonkie.cloud",
    "chonkie.cloud.chunker",
]

[tool.ruff]
exclude = ["*.ipynb"]
lint.select = ["F", "I", "D", "DOC"]
lint.ignore = ["D211", "D213", "D203"]

[tool.ruff.format]
preview = true
indent-style = "space"

[tool.mypy]
disallow_untyped_defs = true
ignore_missing_imports = true
no_implicit_optional = true
check_untyped_defs = true
warn_return_any = true
show_error_codes = true<|MERGE_RESOLUTION|>--- conflicted
+++ resolved
@@ -56,14 +56,11 @@
 st = ["sentence-transformers>=3.0.0", "numpy>=2.0.0, <3.0", "accelerate>=1.6.0"]
 openai = ["tiktoken>=0.5.0", "openai>=1.0.0", "numpy>=2.0.0, <3.0"]
 cohere = ["cohere>=5.13.0", "numpy>=2.0.0, <3.0"]
-<<<<<<< HEAD
 ollama = ["ollama>=0.4.0", "numpy>=2.0.0, <3.0", "requests>=2.32.0"]
-=======
 jina = ["numpy>=2.0.0, <3.0"]
 semantic = ["model2vec>=0.3.0", "numpy>=2.0.0, <3.0"]
 neural = ["transformers>=4.0.0", "torch>=2.0.0, <3.0"]
 genie = ["pydantic", "google-genai"]
->>>>>>> 1a9e4ec0
 all = [
     "rich>=13.0.0",
     "tree-sitter>=0.20.0",
@@ -78,15 +75,12 @@
     "accelerate>=1.6.0",
     "huggingface-hub>=0.24.0",
     "jsonschema>=4.23.0",
-<<<<<<< HEAD
     "ollama>=0.4.0",
     "requests>=2.32.0"
-=======
     "pydantic",
     "google-genai",
     "transformers>=4.0.0",
     "torch>=2.0.0, <3.0",
->>>>>>> 1a9e4ec0
 ]
 dev = [
     "datasets>=1.14.0",
