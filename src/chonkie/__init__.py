"""Main package for Chonkie."""

from .chunker import (
    BaseChunker,
    CodeChunker,
    LateChunker,
    NeuralChunker,
    RecursiveChunker,
    SDPMChunker,
    SemanticChunker,
    SentenceChunker,
    SlumberChunker,
    TokenChunker,
)
from .embeddings import (
    AutoEmbeddings,
    BaseEmbeddings,
    CohereEmbeddings,
    JinaEmbeddings,
    Model2VecEmbeddings,
    OpenAIEmbeddings,
    SentenceTransformerEmbeddings,
<<<<<<< HEAD
    OllamaEmbeddings
=======
    VoyageAIEmbeddings,
)
from .friends import (
    BaseHandshake,
    BasePorter,
    ChromaHandshake,
    JSONPorter,
    QdrantHandshake,
    TurbopufferHandshake,
>>>>>>> 2f8e6647
)
from .genie import (
    BaseGenie,
    GeminiGenie,
    OpenAIGenie,
)
from .refinery import (
    BaseRefinery,
    EmbeddingsRefinery,
    OverlapRefinery,
)
from .tokenizer import (
    CharacterTokenizer,
    Tokenizer,
    WordTokenizer,
)
from .types import (
    Chunk,
    CodeChunk,
    Context,
    LateChunk,
    RecursiveChunk,
    RecursiveLevel,
    RecursiveRules,
    SemanticChunk,
    SemanticSentence,
    Sentence,
    SentenceChunk,
)
from .utils import (
    Hubbie,
    Visualizer,
)

# This hippo grows with every release 🦛✨~
__version__ = "1.0.7"
__name__ = "chonkie"
__author__ = "🦛 Chonkie Inc"

# Add basic package metadata to __all__
__all__ = [
    "__name__",
    "__version__",
    "__author__",
]

# Add all data classes to __all__
__all__ += [
    "Context",
    "Chunk",
    "RecursiveChunk",
    "RecursiveLevel",
    "RecursiveRules",
    "SentenceChunk",
    "SemanticChunk",
    "Sentence",
    "SemanticSentence",
    "LateChunk",
    "CodeChunk",
]

# Add all tokenizer classes to __all__
__all__ += [
    "Tokenizer",
    "CharacterTokenizer",
    "WordTokenizer",
]

# Add all chunker classes to __all__
__all__ += [
    "BaseChunker",
    "TokenChunker",
    "SentenceChunker",
    "SemanticChunker",
    "SDPMChunker",
    "RecursiveChunker",
    "LateChunker",
    "CodeChunker",
    "SlumberChunker",
    "NeuralChunker",
]

# Add all embeddings classes to __all__
__all__ += [
    "BaseEmbeddings",
    "Model2VecEmbeddings",
    "SentenceTransformerEmbeddings",
    "OpenAIEmbeddings",
    "CohereEmbeddings",
    "OllamaEmbeddings",
    "AutoEmbeddings",
    "JinaEmbeddings",
    "VoyageAIEmbeddings",
]

# Add all refinery classes to __all__
__all__ += [
    "BaseRefinery",
    "OverlapRefinery",
    "EmbeddingsRefinery",
]

# Add all utils classes to __all__
__all__ += [
    "Hubbie",
    "Visualizer",
]

# Add all genie classes to __all__
__all__ += [
    "BaseGenie",
    "GeminiGenie",
    "OpenAIGenie",
]

# Add all friends classes to __all__
__all__ += [
    "BasePorter",
    "BaseHandshake",
    "JSONPorter",
    "ChromaHandshake",
    "QdrantHandshake",
    "TurbopufferHandshake",
]<|MERGE_RESOLUTION|>--- conflicted
+++ resolved
@@ -20,9 +20,7 @@
     Model2VecEmbeddings,
     OpenAIEmbeddings,
     SentenceTransformerEmbeddings,
-<<<<<<< HEAD
-    OllamaEmbeddings
-=======
+    OllamaEmbeddings,
     VoyageAIEmbeddings,
 )
 from .friends import (
@@ -32,7 +30,6 @@
     JSONPorter,
     QdrantHandshake,
     TurbopufferHandshake,
->>>>>>> 2f8e6647
 )
 from .genie import (
     BaseGenie,
