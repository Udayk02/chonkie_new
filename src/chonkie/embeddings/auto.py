"""AutoEmbeddings is a factory class for automatically loading embeddings."""

import warnings
from typing import Any, Union

from .base import BaseEmbeddings
from .registry import EmbeddingsRegistry


class AutoEmbeddings:
    """Factory class for automatically loading embeddings.

    This class provides a factory interface for loading embeddings based on an
    identifier string. It will try to find a matching embeddings implementation
    based on the identifier and load it with the provided arguments.


    Examples:
        # Get sentence transformers embeddings
        embeddings = AutoEmbeddings.get_embeddings("sentence-transformers/all-MiniLM-L6-v2")

        # Get OpenAI embeddings
        embeddings = AutoEmbeddings.get_embeddings("openai://text-embedding-ada-002", api_key="...")

        # Get Anthropic embeddings
        embeddings = AutoEmbeddings.get_embeddings("anthropic://claude-v1", api_key="...")

         # Get Cohere embeddings
        embeddings = AutoEmbeddings.get_embeddings("cohere://embed-english-light-v3.0", api_key="...")
        
        # Get Ollama embeddings
        embeddings = AutoEmbeddings.get_embeddings("ollama://all-minilm")

    """

    @classmethod
    def get_embeddings(cls, model: Union[str, BaseEmbeddings, Any], **kwargs: Any) -> BaseEmbeddings:
        """Get embeddings instance based on identifier.

        Args:
            model: Identifier for the embeddings (name, path, URL, etc.)
            **kwargs: Additional arguments passed to the embeddings constructor

        Returns:
            Initialized embeddings instance

        Raises:
            ValueError: If no suitable embeddings implementation is found

        Examples:
            # Get sentence transformers embeddings
            embeddings = AutoEmbeddings.get_embeddings("sentence-transformers/all-MiniLM-L6-v2")

            # Get OpenAI embeddings
            embeddings = AutoEmbeddings.get_embeddings("openai://text-embedding-ada-002", api_key="...")

            # Get Anthropic embeddings
            embeddings = AutoEmbeddings.get_embeddings("anthropic://claude-v1", api_key="...")

            # Get Cohere embeddings
            embeddings = AutoEmbeddings.get_embeddings("cohere://embed-english-light-v3.0", api_key="...")

            # Get Ollama embeddings
            embeddings = AutoEmbeddings.get_embeddings("ollama://all-minilm")

        """
        # Load embeddings instance if already provided
        if isinstance(model, BaseEmbeddings):
            return model
        elif isinstance(model, str):
            embeddings_instance = None
            try:
                # Try to find matching implementation via registry
                embeddings_cls = EmbeddingsRegistry.match(model)
                if embeddings_cls:
                    try:
                        # Try instantiating with the model identifier
                        embeddings_instance = embeddings_cls(model, **kwargs)  # type: ignore
                    except Exception as e:
                        warnings.warn(
                            f"Failed to load {embeddings_cls.__name__} with model identifier: {e}. Trying fallback constructor."
                        )
                        try:
                            # Try instantiating without the model identifier
                            embeddings_instance = embeddings_cls(**kwargs)
                        except Exception as e2:
                            warnings.warn(
                                f"Fallback constructor {embeddings_cls.__name__}(**kwargs) also failed: {e2}. Proceeding to SentenceTransformer fallback."
                            )
                            # If both fail, embeddings_instance remains None, proceed to fallback
                # If embeddings_cls is None, embeddings_instance remains None, proceed to fallback
            except Exception as error:
                warnings.warn(
                    f"Error during registry lookup/instantiation: {error}. Falling back to SentenceTransformerEmbeddings."
                )
<<<<<<< HEAD
                # Fall back to SentenceTransformerEmbeddings if no matching implementation is found
                from .sentence_transformer import SentenceTransformerEmbeddings

                try:
                    return SentenceTransformerEmbeddings(model, **kwargs)
                except Exception as e:
                    # try with ollama - as any gguf model can be loaded through ollama
                    from .ollama import OllamaEmbeddings
                    try:
                        return OllamaEmbeddings(model, **kwargs)
                    except Exception as e:
                        raise ValueError(
                            f"Failed to load embeddings via SentenceTransformerEmbeddings & Ollama: {e}"
                        )
=======
                # If registry lookup itself fails, embeddings_instance remains None, proceed to fallback

            # If registry lookup and instantiation succeeded, return the instance
            if embeddings_instance:
                return embeddings_instance

            # Fallback to SentenceTransformerEmbeddings if registry failed or instantiation failed
            warnings.warn("Falling back to SentenceTransformerEmbeddings.")
            from .sentence_transformer import SentenceTransformerEmbeddings

            try:
                return SentenceTransformerEmbeddings(model, **kwargs)
            except Exception as e:
                raise ValueError(f"Failed to load embeddings via SentenceTransformerEmbeddings after registry/fallback failure: {e}")
>>>>>>> 1a9e4ec0
        else:
            # get the wrapped embeddings instance
            try:
                return EmbeddingsRegistry.wrap(model, **kwargs)
            except Exception as e:
                raise ValueError(f"Failed to wrap embeddings instance: {e}")<|MERGE_RESOLUTION|>--- conflicted
+++ resolved
@@ -93,22 +93,6 @@
                 warnings.warn(
                     f"Error during registry lookup/instantiation: {error}. Falling back to SentenceTransformerEmbeddings."
                 )
-<<<<<<< HEAD
-                # Fall back to SentenceTransformerEmbeddings if no matching implementation is found
-                from .sentence_transformer import SentenceTransformerEmbeddings
-
-                try:
-                    return SentenceTransformerEmbeddings(model, **kwargs)
-                except Exception as e:
-                    # try with ollama - as any gguf model can be loaded through ollama
-                    from .ollama import OllamaEmbeddings
-                    try:
-                        return OllamaEmbeddings(model, **kwargs)
-                    except Exception as e:
-                        raise ValueError(
-                            f"Failed to load embeddings via SentenceTransformerEmbeddings & Ollama: {e}"
-                        )
-=======
                 # If registry lookup itself fails, embeddings_instance remains None, proceed to fallback
 
             # If registry lookup and instantiation succeeded, return the instance
@@ -122,8 +106,14 @@
             try:
                 return SentenceTransformerEmbeddings(model, **kwargs)
             except Exception as e:
-                raise ValueError(f"Failed to load embeddings via SentenceTransformerEmbeddings after registry/fallback failure: {e}")
->>>>>>> 1a9e4ec0
+                # Try with ollama - as any gguf model can be loaded through ollama
+                from .ollama import OllamaEmbeddings
+                try:
+                    return OllamaEmbeddings(model, **kwargs)
+                except Exception as e:
+                    raise ValueError(
+                        f"Failed to load embeddings via SentenceTransformerEmbeddings & OllamaEmbeddings after registry/fallback failure: {e}"
+                    )
         else:
             # get the wrapped embeddings instance
             try:
